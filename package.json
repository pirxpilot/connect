{
  "name": "connect",
  "description": "High performance middleware framework",
<<<<<<< HEAD
  "version": "3.3.5",
=======
  "version": "2.30.0",
>>>>>>> 10da059e
  "author": "TJ Holowaychuk <tj@vision-media.ca> (http://tjholowaychuk.com)",
  "contributors": [
    "Douglas Christopher Wilson <doug@somethingdoug.com>",
    "Jonathan Ong <me@jongleberry.com>",
    "Tim Caswell <tim@creationix.com>"
  ],
  "keywords": [
    "framework",
    "web",
    "middleware",
    "connect",
    "rack"
  ],
  "repository": "senchalabs/connect",
  "dependencies": {
<<<<<<< HEAD
    "debug": "~2.2.0",
    "finalhandler": "0.3.6",
    "parseurl": "~1.3.0",
    "utils-merge": "1.0.0"
  },
  "devDependencies": {
    "istanbul": "0.3.9",
    "mocha": "2.2.5",
    "should": "6.0.1",
    "supertest": "1.0.1"
=======
    "basic-auth-connect": "1.0.0",
    "body-parser": "~1.13.1",
    "bytes": "2.1.0",
    "cookie": "0.1.3",
    "cookie-parser": "~1.3.5",
    "cookie-signature": "1.0.6",
    "compression": "~1.5.0",
    "connect-timeout": "~1.6.2",
    "content-type": "~1.0.1",
    "csurf": "~1.8.3",
    "debug": "~2.2.0",
    "depd": "~1.0.1",
    "errorhandler": "~1.4.0",
    "express-session": "~1.11.3",
    "finalhandler": "0.4.0",
    "fresh": "0.3.0",
    "http-errors": "~1.3.1",
    "method-override": "~2.3.3",
    "morgan": "~1.6.0",
    "multiparty": "3.3.2",
    "on-headers": "~1.0.0",
    "parseurl": "~1.3.0",
    "qs": "2.4.2",
    "response-time": "~2.3.1",
    "serve-favicon": "~2.3.0",
    "serve-index": "~1.7.0",
    "serve-static": "~1.10.0",
    "type-is": "~1.6.3",
    "utils-merge": "1.0.0",
    "vhost": "~3.0.0",
    "pause": "0.0.1"
  },
  "devDependencies": {
    "dox": "~0.4.6",
    "istanbul": "0.3.15",
    "mocha": "2.2.5",
    "should": "6.0.3"
>>>>>>> 10da059e
  },
  "license": "MIT",
  "files": [
    "lib/",
    "LICENSE",
    "History.md",
    "Readme.md",
    "index.js"
  ],
  "engines": {
    "node": ">= 0.10.0"
  },
  "scripts": {
    "test": "mocha --require test/support/env --reporter spec --bail --check-leaks test/",
    "test-cov": "istanbul cover node_modules/mocha/bin/_mocha -- --require test/support/env --reporter dot --check-leaks test/",
    "test-travis": "istanbul cover node_modules/mocha/bin/_mocha --report lcovonly -- --require test/support/env --reporter spec --check-leaks test/"
  }
}<|MERGE_RESOLUTION|>--- conflicted
+++ resolved
@@ -1,11 +1,7 @@
 {
   "name": "connect",
   "description": "High performance middleware framework",
-<<<<<<< HEAD
   "version": "3.3.5",
-=======
-  "version": "2.30.0",
->>>>>>> 10da059e
   "author": "TJ Holowaychuk <tj@vision-media.ca> (http://tjholowaychuk.com)",
   "contributors": [
     "Douglas Christopher Wilson <doug@somethingdoug.com>",
@@ -21,56 +17,16 @@
   ],
   "repository": "senchalabs/connect",
   "dependencies": {
-<<<<<<< HEAD
     "debug": "~2.2.0",
-    "finalhandler": "0.3.6",
+    "finalhandler": "0.4.0",
     "parseurl": "~1.3.0",
     "utils-merge": "1.0.0"
   },
   "devDependencies": {
-    "istanbul": "0.3.9",
-    "mocha": "2.2.5",
-    "should": "6.0.1",
-    "supertest": "1.0.1"
-=======
-    "basic-auth-connect": "1.0.0",
-    "body-parser": "~1.13.1",
-    "bytes": "2.1.0",
-    "cookie": "0.1.3",
-    "cookie-parser": "~1.3.5",
-    "cookie-signature": "1.0.6",
-    "compression": "~1.5.0",
-    "connect-timeout": "~1.6.2",
-    "content-type": "~1.0.1",
-    "csurf": "~1.8.3",
-    "debug": "~2.2.0",
-    "depd": "~1.0.1",
-    "errorhandler": "~1.4.0",
-    "express-session": "~1.11.3",
-    "finalhandler": "0.4.0",
-    "fresh": "0.3.0",
-    "http-errors": "~1.3.1",
-    "method-override": "~2.3.3",
-    "morgan": "~1.6.0",
-    "multiparty": "3.3.2",
-    "on-headers": "~1.0.0",
-    "parseurl": "~1.3.0",
-    "qs": "2.4.2",
-    "response-time": "~2.3.1",
-    "serve-favicon": "~2.3.0",
-    "serve-index": "~1.7.0",
-    "serve-static": "~1.10.0",
-    "type-is": "~1.6.3",
-    "utils-merge": "1.0.0",
-    "vhost": "~3.0.0",
-    "pause": "0.0.1"
-  },
-  "devDependencies": {
-    "dox": "~0.4.6",
     "istanbul": "0.3.15",
     "mocha": "2.2.5",
-    "should": "6.0.3"
->>>>>>> 10da059e
+    "should": "6.0.3",
+    "supertest": "1.0.1"
   },
   "license": "MIT",
   "files": [
