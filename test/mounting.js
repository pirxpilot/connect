--- conflicted
+++ resolved
@@ -1,15 +1,10 @@
 
 process.env.NODE_ENV = 'test';
 
-<<<<<<< HEAD
 var connect = require('..');
 var http = require('http');
 var request = require('supertest');
 var should = require('should');
-=======
-var connect = require('../')
-var http = require('http');
->>>>>>> 67db7650
 
 describe('app.use()', function(){
   var app;
@@ -120,7 +115,7 @@
         res.end('got error ' + err.message);
       });
 
-      app.request()
+      request(app)
       .get('/')
       .expect('got error msg', done);
     })
@@ -137,13 +132,10 @@
         res.end('got error ' + err.message);
       });
 
-      app.request()
+      request(app)
       .get('/')
-      .end(function(res){
-        res.should.have.header('X-Error', 'msg');
-        res.body.should.equal('got error msg');
-        done();
-      });
+      .expect('X-Error', 'msg')
+      .expect(200, 'got error msg', done);
     })
 
     it('should invoke error stack even when headers sent', function(done){
@@ -155,7 +147,7 @@
         done();
       });
 
-      app.request()
+      request(app)
       .get('/')
       .end(function(){});
     })
