{
  "name": "connect",
  "description": "High performance middleware framework",
<<<<<<< HEAD
  "version": "3.0.0",
=======
  "version": "2.19.5",
>>>>>>> 141f688d
  "author": "TJ Holowaychuk <tj@vision-media.ca> (http://tjholowaychuk.com)",
  "contributors": [
    "Douglas Christopher Wilson <doug@somethingdoug.com>",
    "Jonathan Ong <me@jongleberry.com>",
    "Tim Caswell <tim@creationix.com>"
  ],
  "keywords": [
    "framework",
    "web",
    "middleware",
    "connect",
    "rack"
  ],
  "repository": "senchalabs/connect",
  "dependencies": {
<<<<<<< HEAD
    "debug": "1.0.0",
    "finalhandler": "0.0.0",
    "parseurl": "1.0.1",
    "utils-merge": "1.0.0"
=======
    "basic-auth-connect": "1.0.0",
    "body-parser": "1.3.0",
    "bytes": "1.0.0",
    "cookie": "0.1.2",
    "cookie-parser": "1.1.0",
    "cookie-signature": "1.0.3",
    "compression": "1.0.6",
    "connect-timeout": "1.1.0",
    "csurf": "1.2.1",
    "debug": "1.0.1",
    "errorhandler": "1.0.2",
    "escape-html": "1.0.1",
    "express-session": "1.2.1",
    "fresh": "0.2.2",
    "method-override": "2.0.2",
    "morgan": "1.1.1",
    "multiparty": "3.2.8",
    "on-headers": "0.0.0",
    "parseurl": "1.0.1",
    "qs": "0.6.6",
    "response-time": "2.0.0",
    "serve-favicon": "2.0.1",
    "serve-index": "1.1.0",
    "serve-static": "1.2.2",
    "type-is": "1.2.1",
    "vhost": "1.0.0",
    "pause": "0.0.1"
>>>>>>> 141f688d
  },
  "devDependencies": {
    "istanbul": "0.2.10",
    "mocha": "~1.20.0",
    "should": "~4.0.0",
    "supertest": "~0.13.0"
  },
  "license": "MIT",
  "engines": {
    "node": ">= 0.10.0"
  },
  "scripts": {
    "test": "mocha --require test/support/env --reporter dot",
    "test-cov": "istanbul cover node_modules/mocha/bin/_mocha -- --require test/support/env --reporter dot",
    "test-travis": "istanbul cover node_modules/mocha/bin/_mocha --report lcovonly -- --require test/support/env --reporter spec"
  }
}<|MERGE_RESOLUTION|>--- conflicted
+++ resolved
@@ -1,11 +1,7 @@
 {
   "name": "connect",
   "description": "High performance middleware framework",
-<<<<<<< HEAD
   "version": "3.0.0",
-=======
-  "version": "2.19.5",
->>>>>>> 141f688d
   "author": "TJ Holowaychuk <tj@vision-media.ca> (http://tjholowaychuk.com)",
   "contributors": [
     "Douglas Christopher Wilson <doug@somethingdoug.com>",
@@ -21,40 +17,10 @@
   ],
   "repository": "senchalabs/connect",
   "dependencies": {
-<<<<<<< HEAD
-    "debug": "1.0.0",
+    "debug": "1.0.1",
     "finalhandler": "0.0.0",
     "parseurl": "1.0.1",
     "utils-merge": "1.0.0"
-=======
-    "basic-auth-connect": "1.0.0",
-    "body-parser": "1.3.0",
-    "bytes": "1.0.0",
-    "cookie": "0.1.2",
-    "cookie-parser": "1.1.0",
-    "cookie-signature": "1.0.3",
-    "compression": "1.0.6",
-    "connect-timeout": "1.1.0",
-    "csurf": "1.2.1",
-    "debug": "1.0.1",
-    "errorhandler": "1.0.2",
-    "escape-html": "1.0.1",
-    "express-session": "1.2.1",
-    "fresh": "0.2.2",
-    "method-override": "2.0.2",
-    "morgan": "1.1.1",
-    "multiparty": "3.2.8",
-    "on-headers": "0.0.0",
-    "parseurl": "1.0.1",
-    "qs": "0.6.6",
-    "response-time": "2.0.0",
-    "serve-favicon": "2.0.1",
-    "serve-index": "1.1.0",
-    "serve-static": "1.2.2",
-    "type-is": "1.2.1",
-    "vhost": "1.0.0",
-    "pause": "0.0.1"
->>>>>>> 141f688d
   },
   "devDependencies": {
     "istanbul": "0.2.10",
