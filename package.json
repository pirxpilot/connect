{
  "name": "connect",
  "version": "3.0.0-rc.2",
  "description": "High performance middleware framework",
  "version": "2.17.0",
  "author": "TJ Holowaychuk <tj@vision-media.ca> (http://tjholowaychuk.com)",
  "contributors": [
    {
      "name": "Douglas Christopher Wilson",
      "email": "doug@somethingdoug.com"
    },
    {
      "name": "Jonathan Ong",
      "email": "me@jongleberry.com"
    },
    {
      "name": "Tim Caswell",
      "email": "tim@creationix.com"
    }
  ],
  "keywords": [
    "framework",
    "web",
    "middleware",
    "connect",
    "rack"
  ],
  "repository": "git://github.com/senchalabs/connect.git",
  "dependencies": {
<<<<<<< HEAD
    "debug": "0.8.1",
    "parseurl": "1.0.1",
    "escape-html": "1.0.1",
    "utils-merge": "1.0.0"
=======
    "basic-auth-connect": "1.0.0",
    "body-parser": "1.2.0",
    "bytes": "1.0.0",
    "cookie": "0.1.2",
    "cookie-parser": "1.1.0",
    "cookie-signature": "1.0.3",
    "compression": "1.0.2",
    "connect-timeout": "1.1.0",
    "csurf": "1.2.0",
    "errorhandler": "1.0.1",
    "express-session": "1.2.0",
    "fresh": "0.2.2",
    "method-override": "1.0.1",
    "morgan": "1.1.1",
    "on-headers": "0.0.0",
    "parseurl": "1.0.1",
    "qs": "0.6.6",
    "response-time": "1.0.0",
    "serve-favicon": "2.0.0",
    "serve-index": "1.0.3",
    "serve-static": "1.1.0",
    "type-is": "1.2.0",
    "vhost": "1.0.0",
    "pause": "0.0.1",
    "debug": ">= 0.8.0 < 1",
    "multiparty": "2.2.0"
>>>>>>> 95bfca68
  },
  "devDependencies": {
    "istanbul": "0.2.10",
    "mocha": "~1.19.0",
    "should": "~3.3.1",
    "supertest": "~0.12.0"
  },
  "license": "MIT",
  "engines": {
    "node": ">= 0.10.0"
  },
  "scripts": {
    "test": "mocha --reporter dot",
    "test-cov": "istanbul cover node_modules/mocha/bin/_mocha -- --reporter dot",
    "test-travis": "istanbul cover node_modules/mocha/bin/_mocha --report lcovonly -- --reporter spec"
  }
}<|MERGE_RESOLUTION|>--- conflicted
+++ resolved
@@ -2,7 +2,6 @@
   "name": "connect",
   "version": "3.0.0-rc.2",
   "description": "High performance middleware framework",
-  "version": "2.17.0",
   "author": "TJ Holowaychuk <tj@vision-media.ca> (http://tjholowaychuk.com)",
   "contributors": [
     {
@@ -27,39 +26,10 @@
   ],
   "repository": "git://github.com/senchalabs/connect.git",
   "dependencies": {
-<<<<<<< HEAD
     "debug": "0.8.1",
     "parseurl": "1.0.1",
     "escape-html": "1.0.1",
     "utils-merge": "1.0.0"
-=======
-    "basic-auth-connect": "1.0.0",
-    "body-parser": "1.2.0",
-    "bytes": "1.0.0",
-    "cookie": "0.1.2",
-    "cookie-parser": "1.1.0",
-    "cookie-signature": "1.0.3",
-    "compression": "1.0.2",
-    "connect-timeout": "1.1.0",
-    "csurf": "1.2.0",
-    "errorhandler": "1.0.1",
-    "express-session": "1.2.0",
-    "fresh": "0.2.2",
-    "method-override": "1.0.1",
-    "morgan": "1.1.1",
-    "on-headers": "0.0.0",
-    "parseurl": "1.0.1",
-    "qs": "0.6.6",
-    "response-time": "1.0.0",
-    "serve-favicon": "2.0.0",
-    "serve-index": "1.0.3",
-    "serve-static": "1.1.0",
-    "type-is": "1.2.0",
-    "vhost": "1.0.0",
-    "pause": "0.0.1",
-    "debug": ">= 0.8.0 < 1",
-    "multiparty": "2.2.0"
->>>>>>> 95bfca68
   },
   "devDependencies": {
     "istanbul": "0.2.10",
@@ -72,8 +42,8 @@
     "node": ">= 0.10.0"
   },
   "scripts": {
-    "test": "mocha --reporter dot",
-    "test-cov": "istanbul cover node_modules/mocha/bin/_mocha -- --reporter dot",
-    "test-travis": "istanbul cover node_modules/mocha/bin/_mocha --report lcovonly -- --reporter spec"
+    "test": "mocha --require test/support/env --reporter dot",
+    "test-cov": "istanbul cover node_modules/mocha/bin/_mocha -- --require test/support/env --reporter dot",
+    "test-travis": "istanbul cover node_modules/mocha/bin/_mocha --report lcovonly -- --require test/support/env --reporter spec"
   }
 }