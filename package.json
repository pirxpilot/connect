{
  "name": "connect",
  "description": "High performance middleware framework",
<<<<<<< HEAD
  "version": "3.1.0",
=======
  "version": "2.25.0",
>>>>>>> c99cf1d5
  "author": "TJ Holowaychuk <tj@vision-media.ca> (http://tjholowaychuk.com)",
  "contributors": [
    "Douglas Christopher Wilson <doug@somethingdoug.com>",
    "Jonathan Ong <me@jongleberry.com>",
    "Tim Caswell <tim@creationix.com>"
  ],
  "keywords": [
    "framework",
    "web",
    "middleware",
    "connect",
    "rack"
  ],
  "repository": "senchalabs/connect",
  "dependencies": {
<<<<<<< HEAD
    "debug": "1.0.4",
    "finalhandler": "0.1.0",
    "parseurl": "~1.2.0",
    "utils-merge": "1.0.0"
=======
    "basic-auth-connect": "1.0.0",
    "body-parser": "~1.6.0",
    "bytes": "1.0.0",
    "cookie": "0.1.2",
    "cookie-parser": "1.3.2",
    "cookie-signature": "1.0.4",
    "compression": "~1.0.10",
    "connect-timeout": "~1.2.1",
    "csurf": "~1.4.0",
    "debug": "1.0.4",
    "depd": "0.4.4",
    "errorhandler": "1.1.1",
    "express-session": "~1.7.4",
    "finalhandler": "0.1.0",
    "fresh": "0.2.2",
    "media-typer": "0.2.0",
    "method-override": "~2.1.2",
    "morgan": "~1.2.2",
    "multiparty": "3.3.1",
    "on-headers": "0.0.0",
    "parseurl": "~1.2.0",
    "qs": "1.0.2",
    "response-time": "2.0.0",
    "serve-favicon": "2.0.1",
    "serve-index": "~1.1.5",
    "serve-static": "~1.5.0",
    "type-is": "~1.3.2",
    "vhost": "2.0.0",
    "pause": "0.0.1"
>>>>>>> c99cf1d5
  },
  "devDependencies": {
    "istanbul": "0.3.0",
    "mocha": "~1.21.0",
    "should": "~4.0.0",
    "supertest": "~0.13.0"
  },
  "license": "MIT",
  "engines": {
    "node": ">= 0.10.0"
  },
  "scripts": {
    "test": "mocha --require test/support/env --reporter spec --bail --check-leaks test/",
    "test-cov": "istanbul cover node_modules/mocha/bin/_mocha -- --require test/support/env --reporter dot --check-leaks test/",
    "test-travis": "istanbul cover node_modules/mocha/bin/_mocha --report lcovonly -- --require test/support/env --reporter spec --check-leaks test/"
  }
}<|MERGE_RESOLUTION|>--- conflicted
+++ resolved
@@ -1,11 +1,7 @@
 {
   "name": "connect",
   "description": "High performance middleware framework",
-<<<<<<< HEAD
   "version": "3.1.0",
-=======
-  "version": "2.25.0",
->>>>>>> c99cf1d5
   "author": "TJ Holowaychuk <tj@vision-media.ca> (http://tjholowaychuk.com)",
   "contributors": [
     "Douglas Christopher Wilson <doug@somethingdoug.com>",
@@ -21,42 +17,10 @@
   ],
   "repository": "senchalabs/connect",
   "dependencies": {
-<<<<<<< HEAD
     "debug": "1.0.4",
     "finalhandler": "0.1.0",
     "parseurl": "~1.2.0",
     "utils-merge": "1.0.0"
-=======
-    "basic-auth-connect": "1.0.0",
-    "body-parser": "~1.6.0",
-    "bytes": "1.0.0",
-    "cookie": "0.1.2",
-    "cookie-parser": "1.3.2",
-    "cookie-signature": "1.0.4",
-    "compression": "~1.0.10",
-    "connect-timeout": "~1.2.1",
-    "csurf": "~1.4.0",
-    "debug": "1.0.4",
-    "depd": "0.4.4",
-    "errorhandler": "1.1.1",
-    "express-session": "~1.7.4",
-    "finalhandler": "0.1.0",
-    "fresh": "0.2.2",
-    "media-typer": "0.2.0",
-    "method-override": "~2.1.2",
-    "morgan": "~1.2.2",
-    "multiparty": "3.3.1",
-    "on-headers": "0.0.0",
-    "parseurl": "~1.2.0",
-    "qs": "1.0.2",
-    "response-time": "2.0.0",
-    "serve-favicon": "2.0.1",
-    "serve-index": "~1.1.5",
-    "serve-static": "~1.5.0",
-    "type-is": "~1.3.2",
-    "vhost": "2.0.0",
-    "pause": "0.0.1"
->>>>>>> c99cf1d5
   },
   "devDependencies": {
     "istanbul": "0.3.0",
