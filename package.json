--- conflicted
+++ resolved
@@ -1,11 +1,7 @@
 {
   "name": "connect",
   "description": "High performance middleware framework",
-<<<<<<< HEAD
   "version": "3.3.5",
-=======
-  "version": "2.29.2",
->>>>>>> 79fdcdf6
   "author": "TJ Holowaychuk <tj@vision-media.ca> (http://tjholowaychuk.com)",
   "contributors": [
     "Douglas Christopher Wilson <doug@somethingdoug.com>",
@@ -21,56 +17,16 @@
   ],
   "repository": "senchalabs/connect",
   "dependencies": {
-<<<<<<< HEAD
-    "debug": "~2.1.3",
-    "finalhandler": "0.3.4",
+    "debug": "~2.2.0",
+    "finalhandler": "0.3.6",
     "parseurl": "~1.3.0",
     "utils-merge": "1.0.0"
   },
   "devDependencies": {
-    "istanbul": "0.3.8",
-    "mocha": "~2.2.1",
-    "should": "~5.2.0",
-    "supertest": "~0.15.0"
-=======
-    "basic-auth-connect": "1.0.0",
-    "body-parser": "~1.12.4",
-    "bytes": "1.0.0",
-    "cookie": "0.1.2",
-    "cookie-parser": "~1.3.4",
-    "cookie-signature": "1.0.6",
-    "compression": "~1.4.4",
-    "connect-timeout": "~1.6.2",
-    "content-type": "~1.0.1",
-    "csurf": "~1.7.0",
-    "debug": "~2.2.0",
-    "depd": "~1.0.1",
-    "errorhandler": "~1.3.6",
-    "express-session": "~1.10.4",
-    "finalhandler": "0.3.6",
-    "fresh": "0.2.4",
-    "http-errors": "~1.3.1",
-    "method-override": "~2.3.3",
-    "morgan": "~1.5.3",
-    "multiparty": "3.3.2",
-    "on-headers": "~1.0.0",
-    "parseurl": "~1.3.0",
-    "qs": "2.4.2",
-    "response-time": "~2.3.1",
-    "serve-favicon": "~2.2.1",
-    "serve-index": "~1.6.4",
-    "serve-static": "~1.9.3",
-    "type-is": "~1.6.2",
-    "utils-merge": "1.0.0",
-    "vhost": "~3.0.0",
-    "pause": "0.0.1"
-  },
-  "devDependencies": {
-    "dox": "~0.4.6",
     "istanbul": "0.3.9",
     "mocha": "2.2.5",
-    "should": "6.0.1"
->>>>>>> 79fdcdf6
+    "should": "6.0.1",
+    "supertest": "~0.15.0"
   },
   "license": "MIT",
   "files": [
