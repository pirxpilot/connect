{
  "name": "connect",
<<<<<<< HEAD
  "version": "3.0.0-rc.2",
=======
>>>>>>> 78fe82ac
  "description": "High performance middleware framework",
  "version": "2.16.0",
  "author": "TJ Holowaychuk <tj@vision-media.ca> (http://tjholowaychuk.com)",
  "contributors": [
    {
      "name": "Douglas Christopher Wilson",
      "email": "doug@somethingdoug.com"
    },
    {
      "name": "Jonathan Ong",
      "email": "me@jongleberry.com"
    },
    {
      "name": "Tim Caswell",
      "email": "tim@creationix.com"
    }
  ],
  "keywords": [
    "framework",
    "web",
    "middleware",
    "connect",
    "rack"
  ],
  "repository": "git://github.com/senchalabs/connect.git",
  "dependencies": {
<<<<<<< HEAD
    "debug": "0.8.1",
    "parseurl": "1.0.1",
    "escape-html": "1.0.1",
    "utils-merge": "1.0.0"
  },
  "devDependencies": {
    "mocha": "~1.18.2",
    "should": "~3.3.0",
    "supertest": "~0.12.0"
  },
  "licenses": [
    {
      "type": "MIT",
      "url": "https://raw.github.com/senchalabs/connect/master/LICENSE"
    }
  ],
=======
    "basic-auth-connect": "1.0.0",
    "body-parser": "1.2.0",
    "bytes": "1.0.0",
    "cookie": "0.1.2",
    "cookie-parser": "1.1.0",
    "cookie-signature": "1.0.3",
    "compression": "1.0.2",
    "connect-timeout": "1.1.0",
    "csurf": "1.2.0",
    "errorhandler": "1.0.1",
    "express-session": "1.1.0",
    "fresh": "0.2.2",
    "method-override": "1.0.0",
    "morgan": "1.0.1",
    "on-headers": "0.0.0",
    "parseurl": "1.0.1",
    "qs": "0.6.6",
    "response-time": "1.0.0",
    "serve-favicon": "2.0.0",
    "serve-index": "1.0.2",
    "serve-static": "1.1.0",
    "type-is": "1.2.0",
    "vhost": "1.0.0",
    "pause": "0.0.1",
    "debug": ">= 0.8.0 < 1",
    "multiparty": "2.2.0"
  },
  "devDependencies": {
    "should": "~3.3.1",
    "mocha": ">= 1.13.0 < 2",
    "jade": ">= 0.35.0 < 1",
    "dox": ">= 0.4.4 < 1"
  },
  "license": "MIT",
  "main": "index",
>>>>>>> 78fe82ac
  "engines": {
    "node": ">= 0.10.0"
  },
  "scripts": {
    "test": "mocha --reporter spec"
  }
}<|MERGE_RESOLUTION|>--- conflicted
+++ resolved
@@ -1,9 +1,6 @@
 {
   "name": "connect",
-<<<<<<< HEAD
   "version": "3.0.0-rc.2",
-=======
->>>>>>> 78fe82ac
   "description": "High performance middleware framework",
   "version": "2.16.0",
   "author": "TJ Holowaychuk <tj@vision-media.ca> (http://tjholowaychuk.com)",
@@ -30,7 +27,6 @@
   ],
   "repository": "git://github.com/senchalabs/connect.git",
   "dependencies": {
-<<<<<<< HEAD
     "debug": "0.8.1",
     "parseurl": "1.0.1",
     "escape-html": "1.0.1",
@@ -38,52 +34,10 @@
   },
   "devDependencies": {
     "mocha": "~1.18.2",
-    "should": "~3.3.0",
+    "should": "~3.3.1",
     "supertest": "~0.12.0"
   },
-  "licenses": [
-    {
-      "type": "MIT",
-      "url": "https://raw.github.com/senchalabs/connect/master/LICENSE"
-    }
-  ],
-=======
-    "basic-auth-connect": "1.0.0",
-    "body-parser": "1.2.0",
-    "bytes": "1.0.0",
-    "cookie": "0.1.2",
-    "cookie-parser": "1.1.0",
-    "cookie-signature": "1.0.3",
-    "compression": "1.0.2",
-    "connect-timeout": "1.1.0",
-    "csurf": "1.2.0",
-    "errorhandler": "1.0.1",
-    "express-session": "1.1.0",
-    "fresh": "0.2.2",
-    "method-override": "1.0.0",
-    "morgan": "1.0.1",
-    "on-headers": "0.0.0",
-    "parseurl": "1.0.1",
-    "qs": "0.6.6",
-    "response-time": "1.0.0",
-    "serve-favicon": "2.0.0",
-    "serve-index": "1.0.2",
-    "serve-static": "1.1.0",
-    "type-is": "1.2.0",
-    "vhost": "1.0.0",
-    "pause": "0.0.1",
-    "debug": ">= 0.8.0 < 1",
-    "multiparty": "2.2.0"
-  },
-  "devDependencies": {
-    "should": "~3.3.1",
-    "mocha": ">= 1.13.0 < 2",
-    "jade": ">= 0.35.0 < 1",
-    "dox": ">= 0.4.4 < 1"
-  },
   "license": "MIT",
-  "main": "index",
->>>>>>> 78fe82ac
   "engines": {
     "node": ">= 0.10.0"
   },
