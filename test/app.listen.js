--- conflicted
+++ resolved
@@ -1,12 +1,6 @@
-
-<<<<<<< HEAD
-process.env.NODE_ENV = 'test';
 
 var connect = require('..');
 var request = require('supertest');
-=======
-var connect = require('../')
->>>>>>> 95bfca68
 
 describe('app.listen()', function(){
   it('should wrap in an http.Server', function(done){
