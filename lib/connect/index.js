
/*!
 * Ext JS Connect 0.0.1
 * Copyright(c) 2010 Ext JS, Inc.
 * MIT Licensed
 */

/**
 * Framework version.
 */
exports.version = '0.0.1';

/**
 * Module dependencies.
 */

var sys = require('sys'),
    url = require('url'),
    path = require('path'),
    http = require('http'),
    net = require('net');

// Response extensions
require('./response');
require('./proto');

// chdir to CONNECT_CWD when present

if (process.env.CONNECT_CWD) {
    process.chdir(process.env.CONNECT_CWD);
}

// Runtime environment

var envName = process.env.CONNECT_ENV || 'development';

// Path to configuration module

var configPath = path.join(process.cwd(), 'config', envName);

// Connect environment configuration.

var env = exports.env = require(configPath);

// Defaults

env.name = envName;
env.port = env.port || process.env.CONNECT_SOCKET;

/**
 * Initialize a middleware Layer with the given
 * configuration object supporting the following keys:
 *
 *   - provider   name of provider middleware packaged with Connect
 *   - filter     name of filter middleware packaged with Connect
 *   - module     object responding to the "handle" method to provide your own middleware
 *   - param      single argument passed to the "setup" method when present
 *   - params     array of arguments passed to the "setup" method when present
 *
 * @param  {Object} config
 * @api private
 */

function Layer(config) {
    if (!(config.provider || config.filter || config.module)) {
        throw new Error("Must provide either 'provider', 'filter', or 'module' in layer config");
    }

    if (config.provider) {
        config.module = require("./providers/" + config.provider);
        this.name = config.provider;
    }
    else if (config.filter) {
        config.module = require("./filters/" + config.filter);
        this.name = config.filter;
    }

    if (config.module.name) {
        this.name = config.module.name;
    }

    if (config.param) {
        config.params = [config.param];
    }

    this.mixin(config.module);

    this.route = config.route || this.route;
    this.config = config;

    config.params = config.params || [];
    config.params.unshift(env);

    if (this.setup) {
        this.setup.apply(this, config.params);
    }
};

Layer.prototype = {
    name: 'unnamed',
    route: '/',

    /**
     * Default layer handle; warns about missing handle method,
     * and proceeds down the stack.
     */

    handle: function handle(req, res, next) {
        sys.debug("Warning: " + this.name + " middleware is missing handle");
        next(req, res);
    }
};

/**
 * Setup the given middleware configurations.
 *
 * The first value in each configuration array
 * may be an string or array of paths to match,
 * followed by the module object or name. All additional
 * arguments are passed to the optional setup function.
 *
 *   Connect.run(
 *      { filter: "log" },
 *      { provider: "static", param: __dirname + '/public' }
 *   )
 *
 * @param  {Array} middleware
 * @return {Server}
 * @api public
 */

function Server(configs) {
    var stack = this.stack = [];
    configs.forEach(function(config) {
        if (config.route instanceof Array) {
            config.route.forEach(function (route) {
                config.route = route;
                stack.push(new Layer(config));
            });
            return;
        }
        stack.push(new Layer(config));
    });
    var me = this;
    this.handle = function () {
        Server.prototype.handle.apply(me, arguments);
    };
}

// Runs the stack using a default http server.
Server.prototype = {
    run: function run(port) {
        var server = http.createServer(this.handle);
        server.listen(server.port = port || env.port);
        sys.debug("Starting new http server listening on port " + server.port);
        return server;
    },

    handle: function handle(req, res, outerNext) {
        req.url = url.parse(req.url);

        var pathname = req.url.pathname,
            index = 0,
            stack = this.stack,
            scope = {};

        function next(req, res) {
            var layer = stack[index++];
            if (!layer) {
                if (outerNext) {
                    return outerNext(req, res);
                }
                return res.simpleBody(404, "Cannot find " + pathname);
            }
            if (pathname.indexOf(layer.route) === 0) {
                return layer.handle(req, res, next, scope);
            }
            return next(res, req);
        }
<<<<<<< HEAD

        next(req, res);
    }
=======
        next(req, res);
    };
    
    http.Server.call(this, this.handle);
}

sys.inherits(Server, http.Server);

Server.prototype.listen = function listen(port) {
    this.port = port || env.port;
    sys.debug("Connect server listening on port " + this.port);
    net.Server.prototype.listen.call(this, this.port);
    return this;
>>>>>>> b92523be
};

exports.createServer = function createServer(middleware){
    return new Server(middleware);
}

exports.Server = Server;<|MERGE_RESOLUTION|>--- conflicted
+++ resolved
@@ -8,6 +8,9 @@
 /**
  * Framework version.
  */
+
+require('./proto');
+
 exports.version = '0.0.1';
 
 /**
@@ -17,12 +20,11 @@
 var sys = require('sys'),
     url = require('url'),
     path = require('path'),
-    http = require('http'),
-    net = require('net');
+    http = require('http');
 
 // Response extensions
+
 require('./response');
-require('./proto');
 
 // chdir to CONNECT_CWD when present
 
@@ -141,50 +143,8 @@
         }
         stack.push(new Layer(config));
     });
-    var me = this;
-    this.handle = function () {
-        Server.prototype.handle.apply(me, arguments);
-    };
-}
 
-// Runs the stack using a default http server.
-Server.prototype = {
-    run: function run(port) {
-        var server = http.createServer(this.handle);
-        server.listen(server.port = port || env.port);
-        sys.debug("Starting new http server listening on port " + server.port);
-        return server;
-    },
-
-    handle: function handle(req, res, outerNext) {
-        req.url = url.parse(req.url);
-
-        var pathname = req.url.pathname,
-            index = 0,
-            stack = this.stack,
-            scope = {};
-
-        function next(req, res) {
-            var layer = stack[index++];
-            if (!layer) {
-                if (outerNext) {
-                    return outerNext(req, res);
-                }
-                return res.simpleBody(404, "Cannot find " + pathname);
-            }
-            if (pathname.indexOf(layer.route) === 0) {
-                return layer.handle(req, res, next, scope);
-            }
-            return next(res, req);
-        }
-<<<<<<< HEAD
-
-        next(req, res);
-    }
-=======
-        next(req, res);
-    };
-    
+    // Call the parent constructor
     http.Server.call(this, this.handle);
 }
 
@@ -193,13 +153,37 @@
 Server.prototype.listen = function listen(port) {
     this.port = port || env.port;
     sys.debug("Connect server listening on port " + this.port);
-    net.Server.prototype.listen.call(this, this.port);
+    http.Server.prototype.listen.call(this, this.port);
     return this;
->>>>>>> b92523be
+};
+
+Server.prototype.handle = function handle(req, res, outerNext) {
+    req.url = url.parse(req.url);
+
+    var pathname = req.url.pathname,
+        index = 0,
+        stack = this.stack,
+        scope = {};
+
+    function next(req, res) {
+        var layer = stack[index++];
+        if (!layer) {
+            if (outerNext) {
+                return outerNext(req, res);
+            }
+            return res.simpleBody(404, "Cannot find " + pathname);
+        }
+        if (pathname.indexOf(layer.route) === 0) {
+            return layer.handle(req, res, next, scope);
+        }
+        return next(res, req);
+    }
+    next(req, res);
+
 };
 
 exports.createServer = function createServer(middleware){
     return new Server(middleware);
-}
+};
 
 exports.Server = Server;