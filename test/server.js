
<<<<<<< HEAD
process.env.NODE_ENV = 'test';

var connect = require('..');
var request = require('supertest');
var should = require('should');
=======
var connect = require('../')
>>>>>>> 95bfca68

describe('app', function(){
  var app;

  beforeEach(function(){
    app = connect();
  });

  it('should inherit from event emitter', function(done){
    app.on('foo', done);
    app.emit('foo');
  });

  it('should work as middleware', function(done){
    var http = require('http');

    // custom server handler array
    var handlers = [connect(), function(req, res, next){
      res.writeHead(200, {'Content-Type': 'text/plain'});
      res.end('Ok');
    }];

    // execute callbacks in sequence
    var n = 0;
    function run(req, res){
      if (handlers[n]) {
        handlers[n++](req, res, function(){
          run(req, res);
        });
      }
    }

    // create a non-connect server
    var server = http.createServer(run).listen(5556, function(){
      http.get({
        host: 'localhost',
        port: 5556,
        path: '/'
      }, function(res){
        var buf = '';
        res.setEncoding('utf8');
        res.on('data', function(s){ buf += s });
        res.on('end', function(){
          buf.should.eql('Ok');
          server.close();
          done();
        });
      });
    });
  });

  it('should escape the 500 response body', function(done){
    app.use(function(req, res, next){
      next(new Error('error!'));
    });
    request(app)
    .get('/')
    .expect(/Error: error!<br>/)
    .expect(/<br> &nbsp; &nbsp;at/)
    .expect(500, done);
  })

  describe('404 handler', function(){
    it('should escape the 404 response body', function(done){
      app.handle({ method: 'GET', url: '/foo/<script>stuff</script>' }, {
        setHeader: function(){},
        end: function(str){
          this.statusCode.should.equal(404);
          str.should.equal('Cannot GET /foo/&lt;script&gt;stuff&lt;/script&gt;\n');
          done();
        }
      });
    });

    it('shoud not fire after headers sent', function(done){
      var app = connect();

      app.use(function(req, res, next){
        res.write('body');
        res.end();
        process.nextTick(next);
      })

      request(app)
      .get('/')
      .expect(200, done);
    })

    it('shoud have no body for HEAD', function(done){
      var app = connect();

      request(app)
      .head('/')
      .expect(404, '', done);
    })
  })

  describe('error handler', function(){
    it('should have escaped response body', function(done){
      var app = connect();

      app.use(function(req, res, next){
        throw new Error('<script>alert()</script>');
      })

      request(app)
      .get('/')
      .expect(500, /&lt;script&gt;alert\(\)&lt;\/script&gt;/, done);
    })

    it('should use custom error code', function(done){
      var app = connect();

      app.use(function(req, res, next){
        var err = new Error('ack!');
        err.status = 503;
        throw err;
      })

      request(app)
      .get('/')
      .expect(503, done);
    })

    it('should keep error statusCode', function(done){
      var app = connect();

      app.use(function(req, res, next){
        res.statusCode = 503;
        throw new Error('ack!');
      })

      request(app)
      .get('/')
      .expect(503, done);
    })

    it('shoud not fire after headers sent', function(done){
      var app = connect();

      app.use(function(req, res, next){
        res.write('body');
        res.end();
        process.nextTick(function() {
          next(new Error('ack!'));
        });
      })

      request(app)
      .get('/')
      .expect(200, done);
    })

    it('shoud have no body for HEAD', function(done){
      var app = connect();

      app.use(function(req, res, next){
        throw new Error('ack!');
      });

      request(app)
      .head('/')
      .expect(500, '', done);
    });
  });
});<|MERGE_RESOLUTION|>--- conflicted
+++ resolved
@@ -1,13 +1,7 @@
-
-<<<<<<< HEAD
-process.env.NODE_ENV = 'test';
 
 var connect = require('..');
 var request = require('supertest');
 var should = require('should');
-=======
-var connect = require('../')
->>>>>>> 95bfca68
 
 describe('app', function(){
   var app;
