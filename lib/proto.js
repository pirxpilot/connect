/*!
 * Connect - HTTPServer
 * Copyright(c) 2010 Sencha Inc.
 * Copyright(c) 2011 TJ Holowaychuk
 * MIT Licensed
 */

/**
 * Module dependencies.
 */

<<<<<<< HEAD
var http = require('http');
var escapehtml = require('escape-html');
var debug = require('debug')('connect:dispatcher');
var parseUrl = require('parseurl');
=======
var escapeHtml = require('escape-html');
var http = require('http')
  , parseurl = require('parseurl')
  , debug = require('debug')('connect:dispatcher');
>>>>>>> 5df33dc1

// prototype

var app = module.exports = {};

// environment

var env = process.env.NODE_ENV || 'development';

/**
 * Utilize the given middleware `handle` to the given `route`,
 * defaulting to _/_. This "route" is the mount-point for the
 * middleware, when given a value other than _/_ the middleware
 * is only effective when that segment is present in the request's
 * pathname.
 *
 * For example if we were to mount a function at _/admin_, it would
 * be invoked on _/admin_, and _/admin/settings_, however it would
 * not be invoked for _/_, or _/posts_.
 *
 * Examples:
 *
 *      var app = connect();
 *      app.use(connect.favicon());
 *      app.use(connect.logger());
 *      app.use(connect.static(__dirname + '/public'));
 *
 * If we wanted to prefix static files with _/public_, we could
 * "mount" the `static()` middleware:
 *
 *      app.use('/public', connect.static(__dirname + '/public'));
 *
 * This api is chainable, so the following is valid:
 *
 *      connect()
 *        .use(connect.favicon())
 *        .use(connect.logger())
 *        .use(connect.static(__dirname + '/public'))
 *        .listen(3000);
 *
 * @param {String|Function|Server} route, callback or server
 * @param {Function|Server} callback or server
 * @return {Server} for chaining
 * @api public
 */

app.use = function(route, fn){
  // default route to '/'
  if ('string' != typeof route) {
    fn = route;
    route = '/';
  }

  // wrap sub-apps
  if ('function' == typeof fn.handle) {
    var server = fn;
    server.route = route;
    fn = function(req, res, next){
      server.handle(req, res, next);
    };
  }

  // wrap vanilla http.Servers
  if (fn instanceof http.Server) {
    fn = fn.listeners('request')[0];
  }

  // strip trailing slash
  if ('/' == route[route.length - 1]) {
    route = route.slice(0, -1);
  }

  // add the middleware
  debug('use %s %s', route || '/', fn.name || 'anonymous');
  this.stack.push({ route: route, handle: fn });

  return this;
};

/**
 * Handle server requests, punting them down
 * the middleware stack.
 *
 * @api private
 */

app.handle = function(req, res, out) {
  var stack = this.stack
    , search = 1 + req.url.indexOf('?')
    , pathlength = search ? search - 1 : req.url.length
    , fqdn = 1 + req.url.substr(0, pathlength).indexOf('://')
    , protohost = fqdn ? req.url.substr(0, req.url.indexOf('/', 2 + fqdn)) : ''
    , removed = ''
    , slashAdded = false
    , index = 0;

  function next(err) {
    var layer, path, c;

    if (slashAdded) {
      req.url = req.url.substr(1);
      slashAdded = false;
    }

    req.url = protohost + removed + req.url.substr(protohost.length);
    req.originalUrl = req.originalUrl || req.url;
    removed = '';

    // next callback
    layer = stack[index++];

    // all done
    if (!layer) {
      // delegate to parent
      if (out) return out(err);

      // unhandled error
      if (err) {
        // default to 500
        if (res.statusCode < 400) res.statusCode = 500;
        debug('default %s', res.statusCode);

        // respect err.status
        if (err.status) res.statusCode = err.status;

        // production gets a basic error message
        var msg = 'production' == env
          ? http.STATUS_CODES[res.statusCode]
          : err.stack || err.toString();
<<<<<<< HEAD
        msg = escapehtml(msg).replace(/\n/g, '<br>').replace(/  /g, ' &nbsp;');
=======
        msg = escapeHtml(msg);
>>>>>>> 5df33dc1

        // log to stderr in a non-test env
        if ('test' != env) console.error(err.stack || err.toString());
        if (res.headersSent) return req.socket.destroy();
        res.setHeader('Content-Type', 'text/html');
        res.setHeader('Content-Length', Buffer.byteLength(msg));
        if ('HEAD' == req.method) return res.end();
        res.end(msg + '\n');
      } else if (!res.headersSent) {
        debug('default 404');
        res.statusCode = 404;
        res.setHeader('Content-Type', 'text/html');
        if ('HEAD' == req.method) return res.end();
<<<<<<< HEAD
        res.end('Cannot ' + escapehtml(req.method) + ' ' + escapehtml(req.originalUrl) + '\n');
=======
        res.end('Cannot ' + escapeHtml(req.method) + ' ' + escapeHtml(req.originalUrl) + '\n');
>>>>>>> 5df33dc1
      }
      return;
    }

    try {
      path = parseUrl(req).pathname;
      if (undefined == path) path = '/';

      // skip this layer if the route doesn't match.
      if (0 != path.toLowerCase().indexOf(layer.route.toLowerCase())) return next(err);

      c = path[layer.route.length];
      if (c && '/' != c && '.' != c) return next(err);

      // Call the layer handler
      // Trim off the part of the url that matches the route
      removed = layer.route;
      req.url = protohost + req.url.substr(protohost.length + removed.length);

      // Ensure leading slash
      if (!fqdn && '/' != req.url[0]) {
        req.url = '/' + req.url;
        slashAdded = true;
      }

      debug('%s %s : %s', layer.handle.name || 'anonymous', layer.route, req.originalUrl);
      var arity = layer.handle.length;
      if (err) {
        if (arity === 4) {
          layer.handle(err, req, res, next);
        } else {
          next(err);
        }
      } else if (arity < 4) {
        layer.handle(req, res, next);
      } else {
        next();
      }
    } catch (e) {
      next(e);
    }
  }
  next();
};

/**
 * Listen for connections.
 *
 * This method takes the same arguments
 * as node's `http.Server#listen()`.
 *
 * HTTP and HTTPS:
 *
 * If you run your application both as HTTP
 * and HTTPS you may wrap them individually,
 * since your Connect "server" is really just
 * a JavaScript `Function`.
 *
 *      var connect = require('connect')
 *        , http = require('http')
 *        , https = require('https');
 *
 *      var app = connect();
 *
 *      http.createServer(app).listen(80);
 *      https.createServer(options, app).listen(443);
 *
 * @return {http.Server}
 * @api public
 */

app.listen = function(){
  var server = http.createServer(this);
  return server.listen.apply(server, arguments);
};<|MERGE_RESOLUTION|>--- conflicted
+++ resolved
@@ -9,17 +9,10 @@
  * Module dependencies.
  */
 
-<<<<<<< HEAD
+var escapeHtml = require('escape-html');
 var http = require('http');
-var escapehtml = require('escape-html');
 var debug = require('debug')('connect:dispatcher');
 var parseUrl = require('parseurl');
-=======
-var escapeHtml = require('escape-html');
-var http = require('http')
-  , parseurl = require('parseurl')
-  , debug = require('debug')('connect:dispatcher');
->>>>>>> 5df33dc1
 
 // prototype
 
@@ -149,11 +142,7 @@
         var msg = 'production' == env
           ? http.STATUS_CODES[res.statusCode]
           : err.stack || err.toString();
-<<<<<<< HEAD
-        msg = escapehtml(msg).replace(/\n/g, '<br>').replace(/  /g, ' &nbsp;');
-=======
-        msg = escapeHtml(msg);
->>>>>>> 5df33dc1
+        msg = escapeHtml(msg).replace(/\n/g, '<br>').replace(/  /g, ' &nbsp;');
 
         // log to stderr in a non-test env
         if ('test' != env) console.error(err.stack || err.toString());
@@ -167,11 +156,7 @@
         res.statusCode = 404;
         res.setHeader('Content-Type', 'text/html');
         if ('HEAD' == req.method) return res.end();
-<<<<<<< HEAD
-        res.end('Cannot ' + escapehtml(req.method) + ' ' + escapehtml(req.originalUrl) + '\n');
-=======
         res.end('Cannot ' + escapeHtml(req.method) + ' ' + escapeHtml(req.originalUrl) + '\n');
->>>>>>> 5df33dc1
       }
       return;
     }
