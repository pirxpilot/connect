--- conflicted
+++ resolved
@@ -110,7 +110,6 @@
 var server = app.listen(port);
 ```
 
-<<<<<<< HEAD
 The app itself is really just a function with three arguments, so it can also be handed
 to `.createServer()` in Node.js.
 
@@ -177,10 +176,7 @@
   - Connect `1.x` - node `0.4`
   - Connect `< 2.8` - node `0.6`
   - Connect `>= 2.8 < 3` - node `0.8`
-  - Connect `>= 3` - node `0.10`
-=======
-  Connect `2.x` is compatible with node 0.8.x, 0.10.x, and 0.12.x
->>>>>>> 00727672
+  - Connect `>= 3` - node `0.10`, `0.12`
 
 ## License
 
