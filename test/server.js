--- conflicted
+++ resolved
@@ -1,14 +1,9 @@
 
-<<<<<<< HEAD
 var assert = require('assert');
 var connect = require('..');
 var http = require('http');
 var request = require('supertest');
 var should = require('should');
-=======
-var http = require('http')
-var connect = require('../')
->>>>>>> 7ed24242
 
 describe('app', function(){
   var app;
@@ -20,49 +15,7 @@
   it('should inherit from event emitter', function(done){
     app.on('foo', done);
     app.emit('foo');
-<<<<<<< HEAD
-  });
-
-  it('should work as middleware', function(done){
-=======
-  })
-
-  it('should not obscure FQDNs', function(done){
-    var app = connect();
-
-    app.use(function(req, res){
-      res.end(req.url);
-    });
-
-    app.request()
-    .get('http://example.com/foo')
-    .expect('http://example.com/foo', done);
-  })
-
-  it('should allow old-style constructor middleware', function(done){
-    var app = connect(
-        connect.json()
-      , connect.multipart()
-      , connect.urlencoded()
-      , function(req, res){ res.end(JSON.stringify(req.body)) });
-
-    app.stack.should.have.length(4);
-
-    app.request()
-      .post('/')
-      .set('Content-Type', 'application/json')
-      .write('{"foo":"bar"}')
-      .expect('{"foo":"bar"}', done);
-  })
-
-  it('should allow old-style .createServer()', function(){
-    var app = connect.createServer(
-        connect.json()
-      , connect.multipart()
-      , connect.urlencoded());
-
-    app.stack.should.have.length(3);
-  })
+  });
 
   it('should work in http.createServer', function(done){
     var app = connect();
@@ -71,7 +24,93 @@
       res.end('hello, world!');
     });
 
-    var server = http.createServer(app).listen(5556, function(){
+    var server = http.createServer(app);
+
+    request(server)
+    .get('/')
+    .expect(200, 'hello, world!', done);
+  })
+
+  it('should be a callable function', function(done){
+    var app = connect();
+
+    app.use(function (req, res) {
+      res.end('hello, world!');
+    });
+
+    function handler(req, res) {
+      res.write('oh, ');
+      app(req, res);
+    }
+
+    var server = http.createServer(handler);
+
+    request(server)
+    .get('/')
+    .expect(200, 'oh, hello, world!', done);
+  })
+
+  it('should invoke callback if request not handled', function(done){
+    var app = connect();
+
+    app.use('/foo', function (req, res) {
+      res.end('hello, world!');
+    });
+
+    function handler(req, res) {
+      res.write('oh, ');
+      app(req, res, function() {
+        res.end('no!');
+      });
+    }
+
+    var server = http.createServer(handler);
+
+    request(server)
+    .get('/')
+    .expect(200, 'oh, no!', done);
+  })
+
+  it('should invoke callback on error', function(done){
+    var app = connect();
+
+    app.use(function (req, res) {
+      throw new Error('boom!');
+    });
+
+    function handler(req, res) {
+      res.write('oh, ');
+      app(req, res, function(err) {
+        res.end(err.message);
+      });
+    }
+
+    var server = http.createServer(handler);
+
+    request(server)
+    .get('/')
+    .expect(200, 'oh, boom!', done);
+  })
+
+  it('should work as middleware', function(done){
+    // custom server handler array
+    var handlers = [connect(), function(req, res, next){
+      res.writeHead(200, {'Content-Type': 'text/plain'});
+      res.end('Ok');
+    }];
+
+    // execute callbacks in sequence
+    var n = 0;
+    function run(req, res){
+      if (handlers[n]) {
+        handlers[n++](req, res, function(){
+          run(req, res);
+        });
+      }
+    }
+
+    // create a non-connect server
+    var server = http.createServer(run).listen(5556, function(){
       http.get({
         host: 'localhost',
         port: 5556,
@@ -81,135 +120,9 @@
         res.setEncoding('utf8');
         res.on('data', function(s){ buf += s });
         res.on('end', function(){
-          buf.should.eql('hello, world!');
-          server.close(done);
-        });
-      });
-    });
-  })
-
-  it('should be a callable function', function(done){
-    var app = connect();
-
-    app.use(function (req, res) {
-      res.end('hello, world!');
-    });
-
-    function handler(req, res) {
-      res.write('oh, ');
-      app(req, res);
-    }
-
-    var server = http.createServer(handler).listen(5557, function(){
-      http.get({
-        host: 'localhost',
-        port: 5557,
-        path: '/'
-      }, function(res){
-        var buf = '';
-        res.setEncoding('utf8');
-        res.on('data', function(s){ buf += s });
-        res.on('end', function(){
-          buf.should.eql('oh, hello, world!');
-          server.close(done);
-        });
-      });
-    });
-  })
-
-  it('should invoke callback if request not handled', function(done){
-    var app = connect();
-
-    app.use('/foo', function (req, res) {
-      res.end('hello, world!');
-    });
-
-    function handler(req, res) {
-      res.write('oh, ');
-      app(req, res, function() {
-        res.end('no!');
-      });
-    }
-
-    var server = http.createServer(handler).listen(5558, function(){
-      http.get({
-        host: 'localhost',
-        port: 5558,
-        path: '/'
-      }, function(res){
-        var buf = '';
-        res.setEncoding('utf8');
-        res.on('data', function(s){ buf += s });
-        res.on('end', function(){
-          buf.should.eql('oh, no!');
-          server.close(done);
-        });
-      });
-    });
-  })
-
-  it('should invoke callback on error', function(done){
-    var app = connect();
-
-    app.use(function (req, res) {
-      throw new Error('boom!');
-    });
-
-    function handler(req, res) {
-      res.write('oh, ');
-      app(req, res, function(err) {
-        res.end(err.message);
-      });
-    }
-
-    var server = http.createServer(handler).listen(5559, function(){
-      http.get({
-        host: 'localhost',
-        port: 5559,
-        path: '/'
-      }, function(res){
-        var buf = '';
-        res.setEncoding('utf8');
-        res.on('data', function(s){ buf += s });
-        res.on('end', function(){
-          buf.should.eql('oh, boom!');
-          server.close(done);
-        });
-      });
-    });
-  })
-
-  it('should work as middlware', function(done){
->>>>>>> 7ed24242
-    // custom server handler array
-    var handlers = [connect(), function(req, res, next){
-      res.writeHead(200, {'Content-Type': 'text/plain'});
-      res.end('Ok');
-    }];
-
-    // execute callbacks in sequence
-    var n = 0;
-    function run(req, res){
-      if (handlers[n]) {
-        handlers[n++](req, res, function(){
-          run(req, res);
-        });
-      }
-    }
-
-    // create a non-connect server
-    var server = http.createServer(run).listen(5559, function(){
-      http.get({
-        host: 'localhost',
-        port: 5559,
-        path: '/'
-      }, function(res){
-        var buf = '';
-        res.setEncoding('utf8');
-        res.on('data', function(s){ buf += s });
-        res.on('end', function(){
           buf.should.eql('Ok');
-          server.close(done);
+          server.close();
+          done();
         });
       });
     });
