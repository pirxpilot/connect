--- conflicted
+++ resolved
@@ -1,11 +1,7 @@
 {
   "name": "connect",
   "description": "High performance middleware framework",
-<<<<<<< HEAD
   "version": "3.3.3",
-=======
-  "version": "2.28.0",
->>>>>>> 32897427
   "author": "TJ Holowaychuk <tj@vision-media.ca> (http://tjholowaychuk.com)",
   "contributors": [
     "Douglas Christopher Wilson <doug@somethingdoug.com>",
@@ -21,56 +17,16 @@
   ],
   "repository": "senchalabs/connect",
   "dependencies": {
-<<<<<<< HEAD
-    "debug": "~2.1.0",
-    "finalhandler": "0.3.2",
+    "debug": "~2.1.1",
+    "finalhandler": "0.3.3",
     "parseurl": "~1.3.0",
     "utils-merge": "1.0.0"
   },
   "devDependencies": {
-    "istanbul": "0.3.2",
-    "mocha": "~2.0.1",
-    "should": "~4.2.1",
-    "supertest": "~0.14.0"
-=======
-    "basic-auth-connect": "1.0.0",
-    "body-parser": "~1.10.1",
-    "bytes": "1.0.0",
-    "cookie": "0.1.2",
-    "cookie-parser": "~1.3.3",
-    "cookie-signature": "1.0.5",
-    "compression": "~1.3.0",
-    "connect-timeout": "~1.5.0",
-    "csurf": "~1.6.4",
-    "debug": "~2.1.1",
-    "depd": "~1.0.0",
-    "errorhandler": "~1.3.2",
-    "express-session": "~1.10.0",
-    "finalhandler": "0.3.3",
-    "fresh": "0.2.4",
-    "http-errors": "~1.2.8",
-    "media-typer": "0.3.0",
-    "method-override": "~2.3.1",
-    "morgan": "~1.5.1",
-    "multiparty": "3.3.2",
-    "on-headers": "~1.0.0",
-    "parseurl": "~1.3.0",
-    "qs": "2.3.3",
-    "response-time": "~2.2.0",
-    "serve-favicon": "~2.2.0",
-    "serve-index": "~1.6.0",
-    "serve-static": "~1.8.0",
-    "type-is": "~1.5.5",
-    "utils-merge": "1.0.0",
-    "vhost": "~3.0.0",
-    "pause": "0.0.1"
-  },
-  "devDependencies": {
-    "dox": "~0.4.6",
     "istanbul": "0.3.5",
     "mocha": "~2.1.0",
-    "should": "~4.4.2"
->>>>>>> 32897427
+    "should": "~4.4.2",
+    "supertest": "~0.14.0"
   },
   "license": "MIT",
   "engines": {
