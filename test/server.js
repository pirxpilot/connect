
process.env.NODE_ENV = 'test';

var connect = require('..');
var request = require('supertest');
var should = require('should');

describe('app', function(){
  var app;

  beforeEach(function(){
    app = connect();
  });

  it('should inherit from event emitter', function(done){
    app.on('foo', done);
    app.emit('foo');
  });

  it('should work as middleware', function(done){
    var http = require('http');

    // custom server handler array
    var handlers = [connect(), function(req, res, next){
      res.writeHead(200, {'Content-Type': 'text/plain'});
      res.end('Ok');
    }];

    // execute callbacks in sequence
    var n = 0;
    function run(req, res){
      if (handlers[n]) {
        handlers[n++](req, res, function(){
          run(req, res);
        });
      }
    }

    // create a non-connect server
    var server = http.createServer(run).listen(5556, function(){
      http.get({
        host: 'localhost',
        port: 5556,
        path: '/'
      }, function(res){
        var buf = '';
        res.setEncoding('utf8');
        res.on('data', function(s){ buf += s });
        res.on('end', function(){
          buf.should.eql('Ok');
          server.close();
          done();
        });
      });
    });
  });

  it('should escape the 500 response body', function(done){
    app.use(function(req, res, next){
      next(new Error('error!'));
    });
    request(app)
    .get('/')
    .expect(/Error: error!<br>/)
    .expect(/<br> &nbsp; &nbsp;at/)
    .expect(500, done);
  })

  describe('404 handler', function(){
    it('should escape the 404 response body', function(done){
      app.handle({ method: 'GET', url: '/foo/<script>stuff</script>' }, {
        setHeader: function(){},
        end: function(str){
          this.statusCode.should.equal(404);
          str.should.equal('Cannot GET /foo/&lt;script&gt;stuff&lt;/script&gt;\n');
          done();
        }
      });
    });

    it('shoud not fire after headers sent', function(done){
      var app = connect();

      app.use(function(req, res, next){
        res.write('body');
        res.end();
        process.nextTick(next);
      })

      request(app)
      .get('/')
      .expect(200, done);
<<<<<<< HEAD
    });
  });
});
=======
    })

    it('shoud have no body for HEAD', function(done){
      var app = connect();

      app.request()
      .head('/')
      .expect('', done);
    })
  })

  describe('error handler', function(){
    it('should have escaped response body', function(done){
      var app = connect();

      app.use(function(req, res, next){
        throw new Error('<script>alert()</script>');
      })

      app.request()
      .get('/')
      .end(function(res){
        res.body.should.containEql('&lt;script&gt;alert()&lt;/script&gt;');
        done();
      });
    })

    it('should use custom error code', function(done){
      var app = connect();

      app.use(function(req, res, next){
        var err = new Error('ack!');
        err.status = 503;
        throw err;
      })

      app.request()
      .get('/')
      .expect(503, done);
    })

    it('should keep error statusCode', function(done){
      var app = connect();

      app.use(function(req, res, next){
        res.statusCode = 503;
        throw new Error('ack!');
      })

      app.request()
      .get('/')
      .expect(503, done);
    })

    it('shoud not fire after headers sent', function(done){
      var app = connect();

      app.use(function(req, res, next){
        res.write('body');
        res.end();
        process.nextTick(function() {
          next(new Error('ack!'));
        });
      })

      app.request()
      .get('/')
      .expect(200, done);
    })

    it('shoud have no body for HEAD', function(done){
      var app = connect();

      app.use(function(req, res, next){
        throw new Error('ack!');
      });

      app.request()
      .head('/')
      .expect('', done);
    })
  })
})
>>>>>>> ddf6c979
<|MERGE_RESOLUTION|>--- conflicted
+++ resolved
@@ -90,19 +90,14 @@
       request(app)
       .get('/')
       .expect(200, done);
-<<<<<<< HEAD
-    });
-  });
-});
-=======
     })
 
     it('shoud have no body for HEAD', function(done){
       var app = connect();
 
-      app.request()
+      request(app)
       .head('/')
-      .expect('', done);
+      .expect(404, '', done);
     })
   })
 
@@ -114,12 +109,9 @@
         throw new Error('<script>alert()</script>');
       })
 
-      app.request()
+      request(app)
       .get('/')
-      .end(function(res){
-        res.body.should.containEql('&lt;script&gt;alert()&lt;/script&gt;');
-        done();
-      });
+      .expect(500, /&lt;script&gt;alert\(\)&lt;\/script&gt;/, done);
     })
 
     it('should use custom error code', function(done){
@@ -131,7 +123,7 @@
         throw err;
       })
 
-      app.request()
+      request(app)
       .get('/')
       .expect(503, done);
     })
@@ -144,7 +136,7 @@
         throw new Error('ack!');
       })
 
-      app.request()
+      request(app)
       .get('/')
       .expect(503, done);
     })
@@ -160,7 +152,7 @@
         });
       })
 
-      app.request()
+      request(app)
       .get('/')
       .expect(200, done);
     })
@@ -172,10 +164,9 @@
         throw new Error('ack!');
       });
 
-      app.request()
+      request(app)
       .head('/')
-      .expect('', done);
-    })
-  })
-})
->>>>>>> ddf6c979
+      .expect(500, '', done);
+    });
+  });
+});