{
  "name": "connect",
  "description": "High performance middleware framework",
<<<<<<< HEAD
  "version": "3.3.2",
=======
  "version": "2.27.3",
>>>>>>> 7ed24242
  "author": "TJ Holowaychuk <tj@vision-media.ca> (http://tjholowaychuk.com)",
  "contributors": [
    "Douglas Christopher Wilson <doug@somethingdoug.com>",
    "Jonathan Ong <me@jongleberry.com>",
    "Tim Caswell <tim@creationix.com>"
  ],
  "keywords": [
    "framework",
    "web",
    "middleware",
    "connect",
    "rack"
  ],
  "repository": "senchalabs/connect",
  "dependencies": {
<<<<<<< HEAD
=======
    "basic-auth-connect": "1.0.0",
    "body-parser": "~1.9.2",
    "bytes": "1.0.0",
    "cookie": "0.1.2",
    "cookie-parser": "~1.3.3",
    "cookie-signature": "1.0.5",
    "compression": "~1.2.0",
    "connect-timeout": "~1.4.0",
    "csurf": "~1.6.3",
>>>>>>> 7ed24242
    "debug": "~2.1.0",
    "finalhandler": "0.3.2",
    "parseurl": "~1.3.0",
    "utils-merge": "1.0.0"
  },
  "devDependencies": {
    "istanbul": "0.3.2",
<<<<<<< HEAD
    "mocha": "~2.0.0",
    "should": "~4.1.0",
    "supertest": "~0.14.0"
=======
    "mocha": "~2.0.1",
    "should": "~4.2.1",
    "jade": ">= 0.35.0 < 1"
>>>>>>> 7ed24242
  },
  "license": "MIT",
  "engines": {
    "node": ">= 0.10.0"
  },
  "scripts": {
    "test": "mocha --require test/support/env --reporter spec --bail --check-leaks test/",
    "test-cov": "istanbul cover node_modules/mocha/bin/_mocha -- --require test/support/env --reporter dot --check-leaks test/",
    "test-travis": "istanbul cover node_modules/mocha/bin/_mocha --report lcovonly -- --require test/support/env --reporter spec --check-leaks test/"
  }
}<|MERGE_RESOLUTION|>--- conflicted
+++ resolved
@@ -1,11 +1,7 @@
 {
   "name": "connect",
   "description": "High performance middleware framework",
-<<<<<<< HEAD
   "version": "3.3.2",
-=======
-  "version": "2.27.3",
->>>>>>> 7ed24242
   "author": "TJ Holowaychuk <tj@vision-media.ca> (http://tjholowaychuk.com)",
   "contributors": [
     "Douglas Christopher Wilson <doug@somethingdoug.com>",
@@ -21,18 +17,6 @@
   ],
   "repository": "senchalabs/connect",
   "dependencies": {
-<<<<<<< HEAD
-=======
-    "basic-auth-connect": "1.0.0",
-    "body-parser": "~1.9.2",
-    "bytes": "1.0.0",
-    "cookie": "0.1.2",
-    "cookie-parser": "~1.3.3",
-    "cookie-signature": "1.0.5",
-    "compression": "~1.2.0",
-    "connect-timeout": "~1.4.0",
-    "csurf": "~1.6.3",
->>>>>>> 7ed24242
     "debug": "~2.1.0",
     "finalhandler": "0.3.2",
     "parseurl": "~1.3.0",
@@ -40,15 +24,9 @@
   },
   "devDependencies": {
     "istanbul": "0.3.2",
-<<<<<<< HEAD
-    "mocha": "~2.0.0",
-    "should": "~4.1.0",
-    "supertest": "~0.14.0"
-=======
     "mocha": "~2.0.1",
     "should": "~4.2.1",
-    "jade": ">= 0.35.0 < 1"
->>>>>>> 7ed24242
+    "supertest": "~0.14.0"
   },
   "license": "MIT",
   "engines": {
